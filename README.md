--- conflicted
+++ resolved
@@ -7,17 +7,13 @@
 For high-level trajectory planning and generation, please refer to our <a href="https://github.com/StanfordMSL/QuadsManip" target="_blank">QuadsManip</a> repository.
 
 ## Table of Contents
-  * [Dependencies](#dependencies)
   * [Demo Videos](#demo-videos)
   * [Related Papers](#related-papers)
   * [Software Versions](#software-versions)
+  * [Dependencies](#dependencies)
   * [Pixhawk Configuration](#pixhawk-configuration)
   * [Usage](#usage)
   * [Contributing](#contributing)
-
-## Dependencies
-- vrpn_client_ros: install with `sudo apt-get install ros-<VERSION>-vrpn-client_ros`
-- Eigen3
 
 ## Demo Videos
 <a href="https://youtu.be/yH0KMWm9cNU" target="_blank"><img src="https://img.youtube.com/vi/yH0KMWm9cNU/0.jpg" 
@@ -45,16 +41,11 @@
 - mavros: 0.23 or later
 - mavlink: 2018.2.2 or later
 
-<<<<<<< HEAD
 ## Dependencies
-- glog: https://github.com/ethz-asl/glog_catkin
-- ros_vrpn_client: https://github.com/StanfordMSL/ros_vrpn_client
 - timed_roslaunch
 - Eigen3
 - Julia: v1.0.3 with ActiveMBC package: https://github.com/haruki-msl/ActiveMBC.jl
 
-=======
->>>>>>> 6a27af59
 
 ## Pixhawk Configuration
 
