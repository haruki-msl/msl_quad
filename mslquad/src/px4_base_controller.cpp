/**************************************************************************
  File Name    : px4_base_controller.cpp
  Author       : Zijian Wang
                 Multi-Robot Systems Lab (MSL), Stanford University
  Contact      : zjwang@stanford.edu
  Create Time  : Oct 27, 2018.
  Description  : Base class for interfacing with px4
**************************************************************************/

#include<mslquad/px4_base_controller.h>
#include<cmath>

PX4BaseController::PX4BaseController() : 
        quadNS_("/"), 
        takeoffHeight_(0), 
        maxVel_(0),
        controlLoopFreq_(20),
        slowLoopFreq_(10),
        state_(State::AUTO),
        flagOnly2D_(true) {
    // retrieve parameters
    std::string strtmp;
    ros::param::get("~quad_ns", strtmp);
    if(strtmp.size()!=0) {
        quadNS_ += strtmp;
        quadNS_ += "/";
    }
    ros::param::get("~takeoff_height", takeoffHeight_);
    ros::param::get("~max_vel", maxVel_);
    ros::param::get("~control_freq", controlLoopFreq_);
    ros::param::get("~slow_freq", slowLoopFreq_);
    ros::param::get("~only_2d", flagOnly2D_);

    // pub and subs
    // mavros related, namespace under quadNS_
    px4PoseSub_ = nh_.subscribe<geometry_msgs::PoseStamped>(
        quadNS_+"mavros/local_position/pose", 
        1, &PX4BaseController::poseSubCB, this);
    px4VelSub_ = nh_.subscribe<geometry_msgs::TwistStamped>(
        quadNS_+"mavros/local_position/velocity",
        1, &PX4BaseController::velSubCB, this);
    visionPoseSub_ = nh_.subscribe<geometry_msgs::PoseStamped>(
        quadNS_+"mavros/vision_pose/pose",
        1, &PX4BaseController::visionPoseSubCB, this);
    px4SetVelPub_ = nh_.advertise<geometry_msgs::Twist>(
        quadNS_+"mavros/setpoint_velocity/cmd_vel_unstamped", 1);
    px4SetPosPub_ = nh_.advertise<geometry_msgs::PoseStamped>(
        quadNS_+"mavros/setpoint_position/local", 1);
    actuatorPub_ = nh_.advertise<mavros_msgs::ActuatorControl>(
        quadNS_+"mavros/actuator_control", 1);
    emergencyLandSrv_ = nh_.advertiseService(
        quadNS_+"emergency_land", 
        &PX4BaseController::emergencyLandHandle, this);
    // non-mavros related, namespace depending on the group ns in the launch file
    odomPub_ = nh_.advertise<nav_msgs::Odometry>("ground_truth/odometry", 1);
    cmdTrajSub_ = nh_.subscribe(
        "command/trajectory", 
        1, &PX4BaseController::pathCB, this);    

    // wait for mocap pose (skipped in Gazebo simulation)
    bool simulation = false;
    ros::param::get("/simulation", simulation); // nothing happens if this param does not exist.
    if (!simulation) {
        while (ros::ok() && curVisionPose_.header.seq < 200) {
            std::cout << quadNS_ << ": waiting for mocap pose." << std::endl;
            ros::spinOnce();
            ros::Duration(1.0).sleep();
        }

<<<<<<< HEAD
        // wait for initial position of the quad
        while (ros::ok() && curPose_.header.seq < 1000) {
            std::cout << quadNS_ << ": waiting for initial pose." << std::endl;
            ros::spinOnce();
            ros::Duration(1.0).sleep();
        }
=======
    // wait for initial position of the quad
    while (ros::ok() && curPose_.header.seq < 200) {
        std::cout << quadNS_ << ": waiting for initial pose." << std::endl;
        ros::spinOnce();
        ros::Duration(1.0).sleep();
    }
>>>>>>> 8bfddd62

        // check if vision_pose and local_position are consistent, for safety
        bool mocapCheck = false;
        while (ros::ok() && !mocapCheck) {
            mocapCheck = true;
            for (int i = 0; i < 10; ++i) { // must be consistent for 10 checks
                if (getDist(curPose_, curVisionPose_) > 0.08) {
                    mocapCheck = false;
                    std::cout << quadNS_ << ": mocap inconsistent." << std::endl;
                }
                ros::Duration(0.2).sleep();
            }
        }
        visionPoseSub_.shutdown(); // shutdown subscriber after sanity check
    }

    // start slow timer
    slowTimer_ = nh_.createTimer(
        ros::Duration(1.0/slowLoopFreq_),
        &PX4BaseController::slowTimerCB, this);

    takeoffPose_ = curPose_; // record takeoff postion before takeoff
    // take off first at the current location
    bool isAutoTakeOff = false;
    ros::param::get("~auto_takeoff", isAutoTakeOff);
    if(isAutoTakeOff)
        takeoff(curPose_.pose.position.x, curPose_.pose.position.y, takeoffHeight_);

    // start faster timer for main control loop
    controlTimer_ = nh_.createTimer(
        ros::Duration(1.0/controlLoopFreq_), 
        &PX4BaseController::controlTimerCB, this); // TODO: make the control freq changeable
}


PX4BaseController::~PX4BaseController() {

}


void PX4BaseController::takeoff(const double desx, const double desy, const double desz) {
    Eigen::Vector3d desPos(desx, desy, desz);
    Eigen::Vector3d curPos;
    Eigen::Vector3d desVel;
    double posErr = 1000;
    ros::Rate rate(10);
    geometry_msgs::Twist twist;
    std::cout << "Taking off..." << std::endl;
    while(ros::ok() && posErr>0.1 ) {
        posErr = calcVelCmd(desVel, desPos, maxVel_, 4.0);
        twist.linear.x = desVel(0);
        twist.linear.y = desVel(1);
        twist.linear.z = desVel(2);
        px4SetVelPub_.publish(twist);
        rate.sleep();
        ros::spinOnce();
    }
    std::cout << "Finished taking off. Hovering..." << std::endl;
    // reset vel to zero after the takeoff procedure
    for(int i=0; i<10; i++) {
        twist.linear.x = 0;
        twist.linear.y = 0;
        twist.linear.z = 0;
        px4SetVelPub_.publish(twist);
        rate.sleep();
        ros::spinOnce();
    }
}

double PX4BaseController::calcVelCmd(
        Eigen::Vector3d& desVel, 
        const Eigen::Vector3d& desPos, 
        const double vmax, const double kp) const {
    // 3d velocity < vmax
    Eigen::Vector3d curPos(
        curPose_.pose.position.x, curPose_.pose.position.y, curPose_.pose.position.z);
    Eigen::Vector3d errPos = desPos-curPos;
    desVel = kp*errPos;
    if(desVel.norm() > vmax) {
        desVel = vmax * desVel / desVel.norm();
    }
    return errPos.norm();    
}

double PX4BaseController::calcVelCmd2D(
        Eigen::Vector3d& desVel, 
        const Eigen::Vector3d& desPos, 
        const double vmax, const double kp) const {
    // 2d velocity < vmax
    // XY
    Eigen::Vector2d curPos(curPose_.pose.position.x, curPose_.pose.position.y);
    Eigen::Vector2d desPos2D(desPos(0), desPos(1));
    Eigen::Vector2d errPos = desPos2D-curPos;
    Eigen::Vector2d desVelXY = kp*errPos;
    if(desVelXY.norm() > vmax) {
        desVelXY = vmax * desVelXY / desVelXY.norm();
    }
    // Z
    double errZ = desPos(2)-curPose_.pose.position.z;
    double desVelZ = 1.5*errZ; // TODO: make it a parameter
    if(std::fabs(desVelZ) > 1.0) { // TODO: make it a parameter
        desVelZ = 1.0 * desVelZ / std::fabs(desVelZ);
    }
    desVel(0) = desVelXY(0);
    desVel(1) = desVelXY(1);
    desVel(2) = desVelZ;

    return errPos.norm();
}

void PX4BaseController::pathCB(const trajectory_msgs::MultiDOFJointTrajectory::ConstPtr& traj) {
    desTraj_ = *traj;
}

void PX4BaseController::poseSubCB(const geometry_msgs::PoseStamped::ConstPtr& msg) {
    // store the currect pose
    curPose_ = *msg;
}

void PX4BaseController::velSubCB(const geometry_msgs::TwistStamped::ConstPtr& msg) {
    curVel_ = *msg;
}

void PX4BaseController::visionPoseSubCB(const geometry_msgs::PoseStamped::ConstPtr& msg) {
    curVisionPose_ = *msg;
}

void PX4BaseController::controlTimerCB(const ros::TimerEvent& event) {
    if(state_ == State::EMERGENCY_LAND) {
        geometry_msgs::PoseStamped ps;
        ps.header.stamp = ros::Time::now();
        ps.pose = emergencyLandPose_;
        px4SetPosPub_.publish(ps);
    } else {
        this->controlLoop();
    }
}

void PX4BaseController::slowTimerCB(const ros::TimerEvent& event) {
    this->slowLoop();
}

void PX4BaseController::controlLoop(void) {
    // default control loop
    if(0 == desTraj_.points.size()) {
        geometry_msgs::PoseStamped hoverPose = takeoffPose_;
        hoverPose.pose.position.z = takeoffHeight_;
        px4SetPosPub_.publish(hoverPose);
    } else {
        // std::cout << "Traj #: " << desTraj.header.seq << std::endl; // print the seq # of traj
        Eigen::Vector3d desVel;
        Eigen::Vector3d desPos;
        desPos(0) = desTraj_.points[1].transforms[0].translation.x;
        desPos(1) = desTraj_.points[1].transforms[0].translation.y;
        if(flagOnly2D_) {
            desPos(2) = takeoffHeight_;
            calcVelCmd2D(desVel, desPos, maxVel_, 4.0);
        } else {
            desPos(2) = desTraj_.points[1].transforms[0].translation.z;
            calcVelCmd(desVel, desPos, maxVel_, 4.0);
        }
        geometry_msgs::Twist twist;
        twist.linear.x = desVel(0);
        twist.linear.y = desVel(1);
        twist.linear.z = desVel(2);
        px4SetVelPub_.publish(twist);
    }
}

void PX4BaseController::slowLoop(void) {
    // publish odom to planner
    nav_msgs::Odometry odom;
    odom.header.stamp = ros::Time::now();
    odom.header.frame_id = "world";
    odom.child_frame_id = "base_link"; // TODO: change this
    odom.pose.pose.position.x = curPose_.pose.position.x;
    odom.pose.pose.position.y = curPose_.pose.position.y;
    odom.pose.pose.position.z = curPose_.pose.position.z;
    odom.pose.pose.orientation.w = curPose_.pose.orientation.w;
    odom.pose.pose.orientation.x = curPose_.pose.orientation.x;
    odom.pose.pose.orientation.y = curPose_.pose.orientation.y;
    odom.pose.pose.orientation.z = curPose_.pose.orientation.z;
    odomPub_.publish(odom);
}

double PX4BaseController::getYawRad(void) const {
    double q0 = curPose_.pose.orientation.w;
    double q1 = curPose_.pose.orientation.x;
    double q2 = curPose_.pose.orientation.y;
    double q3 = curPose_.pose.orientation.z;
    return atan2(2*(q0*q3+q1*q2), 1-2*(q2*q2+q3*q3));
}

Eigen::Matrix3d PX4BaseController::getRotMat(void) const {
    double q1 = curPose_.pose.orientation.w;
    double q2 = curPose_.pose.orientation.x;
    double q3 = curPose_.pose.orientation.y;
    double q4 = curPose_.pose.orientation.z;
    double q1s = q1*q1;
    double q2s = q2*q2;
    double q3s = q3*q3;
    double q4s = q4*q4;
    Eigen::Matrix3d R;
    R <<
        q1s+q2s-q3s-q4s, 2.0*(q2*q3-q1*q4) ,2.0*(q2*q4+q1*q3),
        2.0*(q2*q3+q1*q4), q1s-q2s+q3s-q4s, 2.0*(q3*q4-q1*q2),
        2.0*(q2*q4-q1*q3), 2.0*(q3*q4+q1*q2), q1s-q2s-q3s+q4s;
    return R;
}

double PX4BaseController::getDist(
        const geometry_msgs::PoseStamped &ps1,
        const geometry_msgs::PoseStamped &ps2) {
    return sqrt(
        pow(ps1.pose.position.x-ps2.pose.position.x, 2) +
        pow(ps1.pose.position.y-ps2.pose.position.y, 2) +
        pow(ps1.pose.position.z-ps2.pose.position.z, 2));
}

bool PX4BaseController::emergencyLandHandle(
        mslquad::EmergencyLand::Request &req,
        mslquad::EmergencyLand::Response &res) {
    emergencyLandPose_ = req.landpos;
    state_ = State::EMERGENCY_LAND;
    res.success = true;
    return true;
}<|MERGE_RESOLUTION|>--- conflicted
+++ resolved
@@ -67,21 +67,14 @@
             ros::Duration(1.0).sleep();
         }
 
-<<<<<<< HEAD
+
         // wait for initial position of the quad
         while (ros::ok() && curPose_.header.seq < 1000) {
             std::cout << quadNS_ << ": waiting for initial pose." << std::endl;
             ros::spinOnce();
             ros::Duration(1.0).sleep();
         }
-=======
-    // wait for initial position of the quad
-    while (ros::ok() && curPose_.header.seq < 200) {
-        std::cout << quadNS_ << ": waiting for initial pose." << std::endl;
-        ros::spinOnce();
-        ros::Duration(1.0).sleep();
-    }
->>>>>>> 8bfddd62
+
 
         // check if vision_pose and local_position are consistent, for safety
         bool mocapCheck = false;
